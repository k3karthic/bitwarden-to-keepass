--- conflicted
+++ resolved
@@ -7,9 +7,6 @@
 .venv
 .vscode
 __pycache__
-<<<<<<< HEAD
 .mypy_cache
-=======
 build/
-dist/
->>>>>>> 54bb6517
+dist/