#!/usr/bin/env python3
"""Export BitWarden vault to a KeePass database"""
# -*- coding: utf-8 -*-

##
# Imports
##

import argparse
import getpass
import json
import os
import subprocess
import sys
from collections import Counter

import pykeepass

##
# Classes
##


class BitWarden:
    """Interact with the BitWarden CLI or JSON vault"""

    def __init__(self, vault, password):
        self.vault = vault
        self.password = password

        self.folders = None
        self.items = None

    def sync(self):
        """Sync BitWarden vault using cli"""

        subprocess.run(
            ["bw", "sync"],
            input=self.password.encode("utf-8"),
            capture_output=False,
            check=False,
        )

    def fetch_bitwarden_folders(self):
        """List folders from bw cli or provided vault"""

        if self.vault is not None:
            self.folders = self.vault["folders"]
            return self.folders

        run_out = subprocess.run(
            ["bw", "list", "folders"],
            input=self.password.encode("utf-8"),
            capture_output=True,
            check=False,
        )

        try:
            self.folders = json.loads(run_out.stdout)
            return self.folders
        except json.decoder.JSONDecodeError:
            sys.exit(-1)

    def fetch_bitwarden_items(self):
        """List items from bw cli or provided vault"""

        if self.vault is not None:
            self.items = self.vault["items"]
            return self.items

        run_out = subprocess.run(
            ["bw", "list", "items"],
            input=self.password.encode("utf-8"),
            capture_output=True,
            check=False,
        )

        try:
            self.items = json.loads(run_out.stdout)
            return self.items
        except json.decoder.JSONDecodeError:
            sys.exit(-1)

    def export_json(self, output):
        """Export JSON vault"""

        with open(os.path.expanduser(output), "w", encoding="utf-8") as f_handle:
            f_handle.write(json.dumps({
                "encrypted": False,
                "folders": self.folders,
                "items": self.items
            }))


class KeePassConvert:
    """Convert BitWarden items to KeePass entries"""

    def __init__(self, output, password):
        self.kp_db = pykeepass.create_database(output, password=password)
        self.groups = None

    @staticmethod
    def __convert_login(item):
        title = item["name"]
        notes = item.get("notes", "") or ""
        url = None

        if len(item["login"].get("uris", [])) > 0:
            urls = [i["uri"] or "" for i in item["login"]["uris"]]
            url = urls[0]

            if len(urls) > 1:
                notes = "{}\n{}".format(notes, "\n".join(urls[1:]))

        username = item["login"].get("username", "") or ""
        password = item["login"].get("password", "") or ""

        return title, username, password, url, notes

    @staticmethod
    def __convert_note(item):
        return f"{item['name']} - Secure Note", "", "", "", item.get("notes", "") or ""

    @staticmethod
    def __convert_card(item):
        notes = item.get("notes", "") or ""

        # Add card info to the notes
        notes = notes + (
            "\n".join([f"{i}: {j}" for i, j in item.get("card", "").items()])
        )

        return (
            f"{item['name']} - Card",
            item.get("card", {}).get("brand", "") or "",
            item.get("card", {}).get("number", "") or "",
            "",
            notes,
        )

    @staticmethod
    def __convert_identity(item):
        notes = item.get("notes", "") or ""

        # Add identity info to the notes
        notes = notes + (
            "\n".join([f"{i}: {j}" for i, j in item.get("identity", "").items()])
        )

        return f"{item['name']} - Identity", "", "", "", notes

    @classmethod
    def __item_to_entry(cls, item):
        """Call the appropriate helper function based on the item type"""

        item_type = item["type"]

        if item_type == 1:
            return cls.__convert_login(item)

        if item_type == 2:
            return cls.__convert_note(item)

        if item_type == 3:
            return cls.__convert_card(item)

        if item_type == 4:
            return cls.__convert_identity(item)

        raise Exception(f"Unknown item type: {item_type}")

    def folders_to_groups(self, folders_list):
        """Create KeePass folder structure based on BitWarden folders"""

        groups_dict = {}

        for folder in folders_list:
            names = folder["name"].split("/")

            group = None
            parent = self.kp_db.root_group
            for name in names:
                if name == "No Folder":
                    group = self.kp_db.root_group
                    break

                if name not in groups_dict:
                    group = self.kp_db.add_group(parent, name)
                    groups_dict[name] = group

                parent = groups_dict[name]

            groups_dict[folder["id"]] = group

        self.groups = groups_dict

    def items_to_entries(self, items_list):
        """Convert BitWarden item to KeePass entry"""

        if self.groups is None:
            raise Exception("Run folders_to_groups before running items_to_entries")

        seen_entries = Counter({})

        for item in items_list:
            group_id = "root"
            dest_group = self.kp_db.root_group
            if item["folderId"] in self.groups:
                group_id = item["folderId"]
                dest_group = self.groups[group_id]

            title, username, password, url, notes = self.__item_to_entry(item)

            # The combination of group_id, title & username must be unique
            seen_key = "".join(
                (group_id or "", title, username if username is not None else "")
            )
            seen_entries[seen_key] += 1

            # Add a suffix in the following format for duplicate entries
            #   <title> (<count>) e.g., pass1 (2)
            if seen_entries[seen_key] > 1:
                title = "".join((title, " (", str(seen_entries[seen_key] - 1), ")"))

            self.kp_db.add_entry(
                dest_group, title, username, password, url=url, notes=notes
            )

    def save(self):
        """Save the KeePass database"""

        self.kp_db.save()


##
# Functions
##


def parse_input_json(filename):
    """Parse input json file if provided"""

    if not filename:
        return None

    with open(os.path.expanduser(filename), "r", encoding="utf-8") as fname:
        input_str = fname.read()

        try:
            vault = json.loads(input_str)
            if vault["encrypted"] is True:
                print("Unsupported: exported json file is encrypted")
                sys.exit(-1)
        except json.decoder.JSONDecodeError as err:
            print(err)
            sys.exit(-1)

        return vault


<<<<<<< HEAD
def convert(params):
    """Main entrypoint for the script"""
=======
def convert(input_file, output):  # pylint: disable=too-many-locals
    """Conversion logic
>>>>>>> 54bb6517

    if "BITWARDEN_PASS" in os.environ:
        password = os.environ["BITWARDEN_PASS"]
    else:
        password = getpass.getpass("Master Password: ")

    print("")

    kp_db = KeePassConvert(params["output"], password)
    bw_vault = BitWarden(parse_input_json(params["input"]) or None, password)

    if params["sync"] is True:
        print("Syncing vault...")
        bw_vault.sync()

    print("Fetching folders...")
    kp_db.folders_to_groups(bw_vault.fetch_bitwarden_folders())

    print("Fetching items...")
    kp_db.items_to_entries(bw_vault.fetch_bitwarden_items())

    print("")

    kp_db.save()

    if len(params["json"]) > 0:
        bw_vault.export_json(params["json"])


##
# Main
##

<<<<<<< HEAD

if __name__ == "__main__":
=======
def main():
    """Main script entrypoint

    """
>>>>>>> 54bb6517
    parser = argparse.ArgumentParser()

    parser.add_argument(
        "-i", "--input", required=False, help="BitWarden unencrypted JSON file"
    )

    parser.add_argument("-o", "--output", required=True, help="Output kdbx file path")

    parser.add_argument(
        "-r",
        "--replace",
        required=False,
        type=bool,
        default=False,
        help="Ignore replace file warning",
    )

    parser.add_argument(
        "-j",
        "--json",
        required=False,
        type=str,
        default='',
        help="Export BitWarden vault as a JSON file",
    )

    parser.add_argument(
        "-s",
        "--sync",
        required=False,
        type=bool,
        default=False,
        help="Sync BitWarden vault using cli",
    )

    args = parser.parse_args()

    if args.replace is False and os.path.exists(os.path.expanduser(args.output)):
        res = input(f"Output file {args.output} exists. Replace? (n/Y)")
        if res not in ["Y", "y"]:
            sys.exit()
<<<<<<< HEAD

    convert(dict(args._get_kwargs()))
=======
    convert(args.input, args.output)


if __name__ == '__main__':
    main()
>>>>>>> 54bb6517
<|MERGE_RESOLUTION|>--- conflicted
+++ resolved
@@ -258,13 +258,8 @@
         return vault
 
 
-<<<<<<< HEAD
 def convert(params):
     """Main entrypoint for the script"""
-=======
-def convert(input_file, output):  # pylint: disable=too-many-locals
-    """Conversion logic
->>>>>>> 54bb6517
 
     if "BITWARDEN_PASS" in os.environ:
         password = os.environ["BITWARDEN_PASS"]
@@ -298,15 +293,8 @@
 # Main
 ##
 
-<<<<<<< HEAD
 
 if __name__ == "__main__":
-=======
-def main():
-    """Main script entrypoint
-
-    """
->>>>>>> 54bb6517
     parser = argparse.ArgumentParser()
 
     parser.add_argument(
@@ -348,13 +336,5 @@
         res = input(f"Output file {args.output} exists. Replace? (n/Y)")
         if res not in ["Y", "y"]:
             sys.exit()
-<<<<<<< HEAD
-
-    convert(dict(args._get_kwargs()))
-=======
-    convert(args.input, args.output)
-
-
-if __name__ == '__main__':
-    main()
->>>>>>> 54bb6517
+
+    convert(args)